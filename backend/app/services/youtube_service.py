--- conflicted
+++ resolved
@@ -16,14 +16,6 @@
 logger = logging.getLogger(__name__)
 
 
-<<<<<<< HEAD
-<<<<<<< Updated upstream
-    Args:
-        query (str): Search query
-        max_results (int, optional): Maximum number of results to return. Defaults to 10.
-=======
-=======
->>>>>>> 49025961
 class YouTubeServiceInterface(Protocol):
     """Interface for YouTube Service to enable dependency injection and testing"""
     
@@ -36,12 +28,7 @@
         video_id_or_url: str, 
         song_id: str = None,
         artist: str = None,
-<<<<<<< HEAD
-        title: str = None,
-        search_thumbnail_url: str = None
-=======
         title: str = None
->>>>>>> 49025961
     ) -> Tuple[str, SongMetadata]:
         """Download video and extract metadata, return (song_id, metadata)"""
         ...
@@ -55,10 +42,6 @@
     ) -> str:
         """Download video and queue for audio processing, return job/song ID"""
         ...
-<<<<<<< HEAD
->>>>>>> Stashed changes
-=======
->>>>>>> 49025961
 
 
 class YouTubeService(YouTubeServiceInterface):
@@ -105,43 +88,6 @@
                                 else None
                             ),
                             "duration": entry.get("duration"),
-<<<<<<< HEAD
-<<<<<<< Updated upstream
-                        }
-                    )
-                current_app.logger.info(f"Found {len(results)} search results")
-            else:
-                current_app.logger.warning(
-                    f"YouTube search returned no entries. Info keys: {info.keys() if info else 'None'}"
-=======
-                        })
-                    logger.info(f"Found {len(results)} search results")
-                else:
-                    logger.warning(f"YouTube search returned no entries")
-            
-            return results
-            
-        except Exception as e:
-            logger.error(f"YouTube search failed: {e}")
-            raise ServiceError(f"Failed to search YouTube: {e}")
-    
-    def download_video(
-        self, 
-        video_id_or_url: str, 
-        song_id: str = None,
-        artist: str = None,
-        title: str = None,
-        search_thumbnail_url: str = None
-    ) -> Tuple[str, SongMetadata]:
-        """Download video and extract metadata, return (song_id, metadata)"""
-        try:
-            # Validate URL and extract video ID
-            if not self.validate_video_url(video_id_or_url):
-                # Assume it's already a video ID
-                video_id = video_id_or_url
-                url = f"https://www.youtube.com/watch?v={video_id}"
-            else:
-=======
                         })
                     logger.info(f"Found {len(results)} search results")
                 else:
@@ -168,7 +114,6 @@
                 video_id = video_id_or_url
                 url = f"https://www.youtube.com/watch?v={video_id}"
             else:
->>>>>>> 49025961
                 url = video_id_or_url
                 video_id = self.get_video_id_from_url(url)
                 if not video_id:
@@ -183,7 +128,6 @@
             # Setup download directory
             song_dir = self.file_service.get_song_directory(song_id)
             outtmpl = str(song_dir / "original.%(ext)s")
-<<<<<<< HEAD
 
             ydl_opts = {
                 "format": "bestaudio/best",
@@ -290,226 +234,6 @@
                 logger.warning(f"iTunes metadata enhancement failed for song {song_id}: {e}")
                 # Continue with original metadata
             
-            # Download thumbnail with priority for search thumbnail
-            # Try search thumbnail first if provided
-            if search_thumbnail_url:
-                logger.info(f"[THUMBNAIL DEBUG] Prioritizing search thumbnail: {search_thumbnail_url}")
-                self._download_thumbnail(song_id, search_thumbnail_url, metadata)
-            
-            # If search thumbnail failed or wasn't provided, use yt-dlp preference-based selection
-            if not metadata.thumbnail:
-                logger.info(f"[THUMBNAIL DEBUG] Search thumbnail failed/missing, using yt-dlp preference selection")
-                thumbnail_url = self._get_best_thumbnail_url(info)
-                if thumbnail_url:
-                    self._download_thumbnail(song_id, thumbnail_url, metadata)
-            
-            logger.info(f"Successfully downloaded YouTube video {video_id} as song {song_id}")
-            return song_id, metadata
-            
-        except Exception as e:
-            logger.error(f"Failed to download YouTube video {video_id_or_url}: {e}")
-            raise ServiceError(f"Failed to download YouTube video: {e}")
-    
-    def extract_video_info(self, video_id_or_url: str) -> Dict[str, Any]:
-        """Extract video information without downloading"""
-        try:
-            if not self.validate_video_url(video_id_or_url):
-                url = f"https://www.youtube.com/watch?v={video_id_or_url}"
-            else:
-                url = video_id_or_url
-            
-            ydl_opts = {
-                "quiet": True,
-                "no_warnings": True,
-            }
-            
-            with yt_dlp.YoutubeDL(ydl_opts) as ydl:
-                info = ydl.extract_info(url, download=False)
-                return info
-                
-        except Exception as e:
-            logger.error(f"Failed to extract video info for {video_id_or_url}: {e}")
-            raise ServiceError(f"Failed to extract video information: {e}")
-    
-    def validate_video_url(self, url: str) -> bool:
-        """Validate if URL is a valid YouTube video URL"""
-        if not url or not isinstance(url, str):
-            return False
-            
-        youtube_regex = re.compile(
-            r'(https?://)?(www\.|m\.)?(youtube|youtu|youtube-nocookie)\.(com|be)/'
-            r'(watch\?v=|embed/|v/|.+\?v=)?([^&=%\?]{11})'
-        )
-        return bool(youtube_regex.match(url))
-    
-    def get_video_id_from_url(self, url: str) -> Optional[str]:
-        """Extract video ID from YouTube URL"""
-        if not url or not isinstance(url, str):
-            return None
-            
-        youtube_regex = re.compile(
-            r'(https?://)?(www\.|m\.)?(youtube|youtu|youtube-nocookie)\.(com|be)/'
-            r'(watch\?v=|embed/|v/|.+\?v=)?([^&=%\?]{11})'
-        )
-        match = youtube_regex.match(url)
-        return match.group(6) if match else None
-    
-    def download_and_process_async(
-        self,
-        video_id_or_url: str,
-        artist: str = None,
-        title: str = None,
-        song_id: str = None,
-        search_thumbnail_url: str = None
-    ) -> str:
-        """Download video and queue for unified YouTube processing, return job ID"""
-        try:
-            # Extract video ID using same logic as download_video
-            if not self.validate_video_url(video_id_or_url):
-                # Assume it's already a video ID
-                video_id = video_id_or_url
-            else:
-                video_id = self.get_video_id_from_url(video_id_or_url)
-                if not video_id:
-                    raise ValidationError(f"Could not extract video ID from URL: {video_id_or_url}")
-            
-            # Validate song_id is provided
-            if not song_id:
-                raise ValidationError("song_id is required for YouTube processing")
-                
-            # Ensure song exists in database before creating job
-            from ..db import database
-            existing_song = database.get_song(song_id)
-            if not existing_song:
-                # Create song record with basic metadata
-                metadata = SongMetadata(
-                    title=title or "Unknown Title",
-                    artist=artist or "Unknown Artist",
-                    dateAdded=datetime.now(timezone.utc),
-                    source="youtube",
-                    videoId=video_id,
->>>>>>> Stashed changes
-                )
-        return results
-    except Exception as e:
-        current_app.logger.error(f"YouTube search failed: {e}", exc_info=True)
-        return []
-
-
-def download_from_youtube(
-    url: str, artist: str, song_title: str, song_id: str = None
-) -> Tuple[str, Dict[str, Any]]:
-    """
-    Download a song from YouTube, save it to the temporary directory,
-    then move it to the song library and create metadata.
-=======
->>>>>>> 49025961
-
-            ydl_opts = {
-                "format": "bestaudio/best",
-                "outtmpl": outtmpl,
-                "postprocessors": [
-                    {
-                        "key": "FFmpegExtractAudio",
-                        "preferredcodec": "mp3",
-                        "preferredquality": "320",
-                    }
-                ],
-                "quiet": False,
-                "no_warnings": True,
-                "writeinfojson": True,
-                "noplaylist": True,
-            }
-
-            # Download video
-            with yt_dlp.YoutubeDL(ydl_opts) as ydl:
-                info = ydl.extract_info(url, download=True)
-                if info is None:
-                    raise ServiceError(f"Could not download video info from {url}")
-
-            # Verify download completed
-            # Check for the actual file path created by yt-dlp first
-            expected_file_path = song_dir / "original.mp3"
-            if expected_file_path.exists():
-                original_file = expected_file_path
-            else:
-                # Try the configured path as fallback
-                original_file = self.file_service.get_original_path(song_id, ".mp3")
-                if not original_file.exists():
-                    raise ServiceError(f"Download completed but file not found: {original_file}")
-
-            # Extract and create metadata
-            metadata = self._extract_metadata_from_youtube_info(info)
-            
-            # Ensure sourceUrl is set correctly
-            if not metadata.sourceUrl:
-                metadata.sourceUrl = url
-            
-            # Override with provided metadata if available
-            if title:
-                metadata.title = title
-            if artist:
-                metadata.artist = artist
-            
-            # Enhance metadata with iTunes data (Phase 1A Task 1)
-            try:
-                from .itunes_service import enhance_metadata_with_itunes
-                
-                # Convert metadata to dict for iTunes enhancement
-                metadata_dict = {
-                    'artist': metadata.artist,
-                    'title': metadata.title,
-                    'album': getattr(metadata, 'releaseTitle', None),
-                    'genre': getattr(metadata, 'genre', None),
-                    'duration': metadata.duration
-                }
-                
-                # Call iTunes enhancement
-                enhanced_dict = enhance_metadata_with_itunes(metadata_dict, song_dir)
-                
-                # Update metadata with enhanced fields
-                if enhanced_dict != metadata_dict:  # Only update if enhancement returned new data
-                    # Cover art and core metadata
-                    metadata.coverArt = enhanced_dict.get('coverArt')
-                    metadata.genre = enhanced_dict.get('genre') or metadata.genre
-                    metadata.releaseDate = enhanced_dict.get('releaseDate')
-                    
-                    # Additional metadata fields - use correct field names that exist in SongMetadata
-                    if enhanced_dict.get('album'):
-                        metadata.releaseTitle = enhanced_dict.get('album')  # Map album to releaseTitle
-                    if enhanced_dict.get('itunesTrackId'):
-                        metadata.mbid = str(enhanced_dict.get('itunesTrackId'))  # Map iTunes ID to mbid
-                    
-                    # iTunes enhancement fields
-                    if enhanced_dict.get('itunesTrackId'):
-                        metadata.itunesTrackId = enhanced_dict.get('itunesTrackId')
-                    if enhanced_dict.get('itunesArtistId'):
-                        metadata.itunesArtistId = enhanced_dict.get('itunesArtistId')
-                    if enhanced_dict.get('itunesCollectionId'):
-                        metadata.itunesCollectionId = enhanced_dict.get('itunesCollectionId')
-                    if enhanced_dict.get('trackTimeMillis'):
-                        metadata.trackTimeMillis = enhanced_dict.get('trackTimeMillis')
-                    if enhanced_dict.get('itunesExplicit'):
-                        metadata.itunesExplicit = enhanced_dict.get('itunesExplicit')
-                    if enhanced_dict.get('itunesPreviewUrl'):
-                        metadata.itunesPreviewUrl = enhanced_dict.get('itunesPreviewUrl')
-                    if enhanced_dict.get('itunesArtworkUrls'):
-                        metadata.itunesArtworkUrls = enhanced_dict.get('itunesArtworkUrls')
-                    if enhanced_dict.get('itunesRawMetadata'):
-                        metadata.itunesRawMetadata = enhanced_dict.get('itunesRawMetadata')
-                    
-                    # Keep original duration for now (YouTube video duration)
-                    # iTunes track duration will be added in Phase 1B
-                    
-                    logger.info(f"Successfully enhanced metadata with iTunes for song {song_id}")
-                else:
-                    logger.info(f"No iTunes enhancement available for {metadata.artist} - {metadata.title}")
-                    
-            except Exception as e:
-                # iTunes enhancement failure should not break YouTube download
-                logger.warning(f"iTunes metadata enhancement failed for song {song_id}: {e}")
-                # Continue with original metadata
-            
             # Download thumbnail if available
             thumbnail_url = self._get_best_thumbnail_url(info)
             if thumbnail_url:
@@ -629,24 +353,6 @@
                 notes=job_notes,
                 created_at=datetime.now(timezone.utc),
             )
-<<<<<<< HEAD
-<<<<<<< Updated upstream
-
-        thumbnails = info.get("thumbnails", [])
-        thumbnail_url = thumbnails[0]["url"] if thumbnails else None
-        if thumbnail_url:
-            thumbnail_path = get_thumbnail_path(song_dir)
-            current_app.logger.info(f"Downloading thumbnail from {thumbnail_url}")
-            download_image(thumbnail_url, thumbnail_path)
-
-        # Create SongMetadata object
-        metadata = SongMetadata(
-            title=song_title,
-            artist=artist,
-            duration=info.get("duration"),
-=======
-=======
->>>>>>> 49025961
             
             # Save job to database and verify it was saved
             job_store.save_job(job)
@@ -661,12 +367,7 @@
             # Now queue the Celery task
             metadata_dict = {
                 "artist": artist or "Unknown Artist", 
-<<<<<<< HEAD
-                "title": title or "Unknown Title",
-                "searchThumbnailUrl": search_thumbnail_url  # Pass search thumbnail to worker
-=======
                 "title": title or "Unknown Title"
->>>>>>> 49025961
             }
             
             logger.info(f"Submitting unified YouTube processing job {job_id} for video {video_id}")
@@ -715,10 +416,6 @@
             duration=video_info.get("duration"),           # Keep as youtubeDuration 
             youtubeDuration=video_info.get("duration"),    # Explicit YouTube duration
             
-<<<<<<< HEAD
->>>>>>> Stashed changes
-=======
->>>>>>> 49025961
             dateAdded=datetime.now(timezone.utc),
             source="youtube",
             sourceUrl=video_info.get("webpage_url"),
@@ -765,12 +462,6 @@
         if thumbnails:
             # Sort by preference (higher = better) and take the best
             best_thumb = max(thumbnails, key=lambda t: t.get("preference", -9999))
-<<<<<<< HEAD
-<<<<<<< Updated upstream
-            thumbnail_url = best_thumb.get("url")
-        elif info.get("thumbnail"):
-            thumbnail_url = info.get("thumbnail")
-=======
             if best_thumb.get("url"):
                 return best_thumb.get("url")
         
@@ -788,7 +479,6 @@
         """Download thumbnail and update metadata"""
         try:
             song_dir = self.file_service.get_song_directory(song_id)
->>>>>>> 49025961
             
             # Determine file extension from URL or default to jpg
             import os
@@ -814,82 +504,12 @@
             
             logger.info(f"Attempting to download thumbnail from {thumbnail_url}")
             if download_image(thumbnail_url, thumbnail_path):
-<<<<<<< HEAD
-                metadata.thumbnail = f"{song_id}/thumbnail.jpg"
-
-        # Pass the SongMetadata object directly to create_or_update_song
-        create_or_update_song(song_id, metadata)
-
-        return song_id, metadata
-
-    except Exception as e:
-        current_app.logger.error(f"Failed to download from YouTube: {e}")
-        raise
-=======
-            if best_thumb.get("url"):
-                return best_thumb.get("url")
-        
-        # First fallback: Check for single thumbnail field  
-        if video_info.get("thumbnail"):
-            return video_info.get("thumbnail")
-        
-        # Final fallback: construct maxresdefault URL
-        if video_info.get("id"):
-            return f"https://i.ytimg.com/vi_webp/{video_info.get('id')}/maxresdefault.webp"
-        
-        return None
-    
-    def _download_thumbnail(self, song_id: str, thumbnail_url: str, metadata: SongMetadata) -> None:
-        """Download thumbnail and update metadata"""
-        try:
-            song_dir = self.file_service.get_song_directory(song_id)
-            logger.info(f"[THUMBNAIL DEBUG] Starting thumbnail download for song {song_id}")
-            logger.info(f"[THUMBNAIL DEBUG] Song directory: {song_dir}")
-            logger.info(f"[THUMBNAIL DEBUG] Thumbnail URL: {thumbnail_url}")
-            
-            # Determine file extension from URL or default to jpg
-            import os
-            from urllib.parse import urlparse
-            parsed_url = urlparse(thumbnail_url)
-            url_path = parsed_url.path.lower()
-            
-            if '.webp' in url_path:
-                extension = 'webp'
-            elif '.png' in url_path:
-                extension = 'png'  
-            else:
-                extension = 'jpg'  # Default fallback
-                
-            thumbnail_filename = f"thumbnail.{extension}"
-            thumbnail_path = song_dir / thumbnail_filename
-            logger.info(f"[THUMBNAIL DEBUG] Determined extension: {extension}, filename: {thumbnail_filename}")
-            logger.info(f"[THUMBNAIL DEBUG] Target path: {thumbnail_path}")
-            
-            # Use existing thumbnail download function
-            from .file_management import download_image
-            
-            logger.info("[THUMBNAIL DEBUG] Calling download_image function...")
-            download_result = download_image(thumbnail_url, thumbnail_path)
-            logger.info(f"[THUMBNAIL DEBUG] download_image returned: {download_result}")
-            
-            if download_result:
-                metadata.thumbnail = thumbnail_filename
-                logger.info(f"[THUMBNAIL DEBUG] SUCCESS: Thumbnail downloaded and metadata.thumbnail set to: {metadata.thumbnail}")
-                return
-            else:
-                logger.warning("[THUMBNAIL DEBUG] Primary download failed, trying fallbacks...")
-                
-            # First fallback: Try alternative URL formats if original failed
-            video_id = metadata.videoId
-            logger.info(f"[THUMBNAIL DEBUG] Attempting fallback downloads for video_id: {video_id}")
-=======
                 metadata.thumbnail = f"{song_id}/{thumbnail_filename}"
                 logger.info(f"Thumbnail successfully downloaded for song {song_id} as {thumbnail_filename}")
                 return
                 
             # First fallback: Try alternative URL formats if original failed
             video_id = metadata.videoId
->>>>>>> 49025961
             if video_id:
                 # Try different YouTube thumbnail formats, prioritizing WebP for quality
                 formats_to_try = [
@@ -909,27 +529,6 @@
                         fallback_url = f"https://i.ytimg.com/vi/{video_id}/{format_name}.{format_ext}"
                         
                     if fallback_url != thumbnail_url:  # Avoid retrying the same URL
-<<<<<<< HEAD
-                        logger.info(f"[THUMBNAIL DEBUG] Trying fallback format {format_name}.{format_ext}: {fallback_url}")
-                        fallback_filename = f"thumbnail.{format_ext}"
-                        fallback_path = song_dir / fallback_filename
-                        
-                        fallback_result = download_image(fallback_url, fallback_path)
-                        logger.info(f"[THUMBNAIL DEBUG] Fallback {format_name}.{format_ext} result: {fallback_result}")
-                        
-                        if fallback_result:
-                            metadata.thumbnail = fallback_filename
-                            logger.info(f"[THUMBNAIL DEBUG] SUCCESS: Fallback thumbnail {format_name}.{format_ext} downloaded, metadata.thumbnail set to: {metadata.thumbnail}")
-                            return
-            
-            logger.warning(f"[THUMBNAIL DEBUG] FAILURE: All thumbnail download attempts failed for song {song_id}")
-        except Exception as e:
-            logger.error(f"[THUMBNAIL DEBUG] EXCEPTION: Error downloading thumbnail for song {song_id}: {e}")
-            import traceback
-            logger.error(f"[THUMBNAIL DEBUG] Stack trace: {traceback.format_exc()}")
-            # Don't fail the whole operation for thumbnail issues
->>>>>>> Stashed changes
-=======
                         logger.info(f"Trying fallback thumbnail format {format_name}.{format_ext}: {fallback_url}")
                         fallback_filename = f"thumbnail.{format_ext}"
                         fallback_path = song_dir / fallback_filename
@@ -942,5 +541,4 @@
             logger.warning(f"All thumbnail download attempts failed for song {song_id}")
         except Exception as e:
             logger.warning(f"Error downloading thumbnail for song {song_id}: {e}")
-            # Don't fail the whole operation for thumbnail issues
->>>>>>> 49025961
+            # Don't fail the whole operation for thumbnail issues