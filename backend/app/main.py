--- conflicted
+++ resolved
@@ -37,7 +37,6 @@
 
 if __name__ == "__main__":
     # Optional: Setup any additional runtime configuration here
-<<<<<<< HEAD
     from .websockets.karaoke_queue_ws import register_handlers as register_karaoke_queue
     from .websockets.performance_controls_ws import (
         register_handlers as register_performance_controls,
@@ -50,13 +49,10 @@
     # Register websocket event handlers
     register_performance_controls(socketio)
     register_karaoke_queue(socketio)
-    
+
     # Initialize jobs WebSocket handlers and event subscriptions
     initialize_jobs_websocket()
 
-=======
-    
->>>>>>> c0e90f34
     port = int(os.environ.get("PORT", 5123))
     debug = os.environ.get("FLASK_DEBUG", "False").lower() == "true"
     use_reloader = os.environ.get("FLASK_USE_RELOADER", "true").lower() == "true"
